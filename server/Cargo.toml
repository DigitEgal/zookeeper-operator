--- conflicted
+++ resolved
@@ -11,12 +11,7 @@
 stackable-zookeeper-crd = { path = "../crd" }
 stackable-zookeeper-operator = { path = "../operator" }
 
-<<<<<<< HEAD
-serde_yaml = "0.8"
-tokio = { version = "1.3", features = ["macros", "rt-multi-thread"] }
-=======
-tokio = { version = "1.5", features = ["macros", "rt-multi-thread"] }
->>>>>>> 0b2e73e2
+tokio = { version = "1", features = ["macros", "rt-multi-thread"] }
 
 [package.metadata.deb]
 maintainer-scripts = "packaging/debian/"
