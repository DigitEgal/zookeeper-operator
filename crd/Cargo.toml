--- conflicted
+++ resolved
@@ -22,14 +22,10 @@
 
 [dev-dependencies]
 k8s-openapi = { version = "0.11", default-features = false, features = ["v1_20"] }
-<<<<<<< HEAD
+indoc = "1.0"
 product-config = { git = "https://github.com/stackabletech/product-config.git", branch = "main" }
-
-=======
-indoc = "1.0"
 rstest = "0.8"
 serde_yaml = "0.8"
->>>>>>> ffd0d3d5
 
 [features]
 default = ["native-tls"]
