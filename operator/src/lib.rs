#![feature(backtrace)]
mod error;

use crate::error::Error;

use async_trait::async_trait;
use handlebars::Handlebars;
use k8s_openapi::api::core::v1::{
    ConfigMap, ConfigMapVolumeSource, Container, Pod, PodSpec, Volume, VolumeMount,
};
use kube::api::{ListParams, Meta};
use kube::Api;
use serde_json::json;
use tracing::{debug, error, info, trace, warn};

use k8s_openapi::apimachinery::pkg::apis::meta::v1::Condition;
use stackable_operator::client::Client;
use stackable_operator::conditions::ConditionStatus;
use stackable_operator::controller::Controller;
use stackable_operator::controller::{ControllerStrategy, ReconciliationState};
use stackable_operator::error::OperatorResult;
use stackable_operator::reconcile::{
    ReconcileFunctionAction, ReconcileResult, ReconciliationContext,
};
<<<<<<< HEAD
use stackable_operator::{config_map::create_config_map, finalizer, metadata, podutils, reconcile};
=======
use stackable_operator::{create_config_map, finalizer, metadata, podutils, reconcile};
>>>>>>> 9d584991
use stackable_zookeeper_crd::{
    ZooKeeperCluster, ZooKeeperClusterSpec, ZooKeeperClusterStatus, ZooKeeperServer,
    ZooKeeperVersion,
};
use std::collections::{BTreeMap, HashMap};
use std::future::Future;
use std::pin::Pin;
use std::time::Duration;

const FINALIZER_NAME: &str = "zookeeper.stackable.tech/cleanup";

const CLUSTER_NAME_LABEL: &str = "zookeeper.stackable.tech/cluster-name";
const ID_LABEL: &str = "zookeeper.stackable.tech/id";

type ZooKeeperReconcileResult = ReconcileResult<error::Error>;

struct ZooKeeperState {
    context: ReconciliationContext<ZooKeeperCluster>,
    zk_spec: ZooKeeperClusterSpec,
    zk_status: Option<ZooKeeperClusterStatus>,
    id_information: Option<IdInformation>,
}

struct IdInformation {
    used_ids: Vec<usize>,
    node_name_to_pod: HashMap<String, Pod>,
    node_name_to_id: HashMap<String, usize>,
}

impl IdInformation {
    fn new(
        used_ids: Vec<usize>,
        node_name_to_pod: HashMap<String, Pod>,
        node_name_to_id: HashMap<String, usize>,
    ) -> IdInformation {
        IdInformation {
            used_ids,
            node_name_to_pod,
            node_name_to_id,
        }
    }
}

/// This finds the first missing number in a sorted vector.
/// Zero is not a valid input in the vector.
/// If you pass in zero the result will be undefined.
fn find_first_missing(vec: &[usize]) -> usize {
    let mut added_id = None;
    for (index, id) in vec.iter().enumerate() {
        if index + 1 != *id {
            let new_id = index + 1;
            added_id = Some(new_id);
            break;
        }
    }

    // Either we found an unused id above (which would be a "hole" between existing ones, e.g. 1,2,4 could find "3")
    // or we need to create a new one which would be the number of used ids (because we "plug" holes first) plus one.
    added_id.unwrap_or_else(|| vec.len() + 1)
}

impl ZooKeeperState {
    async fn set_upgrading_condition(
        &self,
        conditions: &[Condition],
        message: &str,
        reason: &str,
        status: ConditionStatus,
    ) -> OperatorResult<ZooKeeperCluster> {
        let resource = self
            .context
            .build_and_set_condition(
                Some(conditions),
                message.to_string(),
                reason.to_string(),
                status,
                "Upgrading".to_string(),
            )
            .await?;

        Ok(resource)
    }

    async fn set_current_version(
        &self,
        version: Option<&ZooKeeperVersion>,
    ) -> OperatorResult<ZooKeeperCluster> {
        let resource = self
            .context
            .client
            .merge_patch_status(
                &self.context.resource,
                &json!({ "currentVersion": version }),
            )
            .await?;

        Ok(resource)
    }

    async fn set_target_version(
        &self,
        version: Option<&ZooKeeperVersion>,
    ) -> OperatorResult<ZooKeeperCluster> {
        let resource = self
            .context
            .client
            .merge_patch_status(&self.context.resource, &json!({ "targetVersion": version }))
            .await?;

        Ok(resource)
    }

    /// Will initialize the status object if it's never been set.
    async fn init_status(&mut self) -> ZooKeeperReconcileResult {
        // We'll begin by setting an empty status here because later in this method we might
        // update its conditions. To avoid any issues we'll just create it once here.
        if self.zk_status.is_none() {
            let status = ZooKeeperClusterStatus::default();
            self.context
                .client
                .merge_patch_status(&self.context.resource, &status)
                .await?;
            self.zk_status = Some(status);
        }

        // This should always return either the existing one or the one we just created above.
        let status = self.zk_status.take().unwrap_or_default();
        let spec_version = self.zk_spec.version.clone();

        match (&status.current_version, &status.target_version) {
            (None, None) => {
                // No current_version and no target_version must be initial installation.
                // We'll set the Upgrading condition and the target_version to the version from spec.
                info!(
                    "Initial installation, now moving towards version [{}]",
                    self.zk_spec.version
                );
                self.zk_status = self
                    .set_upgrading_condition(
                        &status.conditions,
                        &format!("Initial installation to version [{:?}]", spec_version),
                        "InitialInstallation",
                        ConditionStatus::True,
                    )
                    .await?
                    .status;
                self.zk_status = self.set_target_version(Some(&spec_version)).await?.status;
            }
            (None, Some(target_version)) => {
                // No current_version but a target_version means we're still doing the initial
                // installation. Will continue working towards that goal even if another version
                // was set in the meantime.
                debug!(
                    "Initial installation, still moving towards version [{}]",
                    target_version
                );
                if &spec_version != target_version {
                    info!("A new target version ([{}]) was requested while we still do the initial installation to [{}], finishing running upgrade first", spec_version, target_version)
                }
                // We do this here to update the observedGeneration if needed
                self.zk_status = self
                    .set_upgrading_condition(
                        &status.conditions,
                        &format!("Initial installation to version [{:?}]", target_version),
                        "InitialInstallation",
                        ConditionStatus::True,
                    )
                    .await?
                    .status;
            }
            (Some(current_version), None) => {
                // We are at a stable version but have no target_version set.
                // This will be the normal state.
                // We'll check if there is a different version in spec and if it is will
                // set it in target_version, but only if it's actually a compatible upgrade.
                if current_version != &spec_version {
                    if current_version.is_valid_upgrade(&spec_version).unwrap() {
                        let new_version = spec_version;
                        let message = format!(
                            "Upgrading from [{:?}] to [{:?}]",
                            current_version, &new_version
                        );
                        info!("{}", message);
                        self.zk_status = self.set_target_version(Some(&new_version)).await?.status;
                        self.zk_status = self
                            .set_upgrading_condition(
                                &status.conditions,
                                &message,
                                "Upgrading",
                                ConditionStatus::True,
                            )
                            .await?
                            .status;
                    } else {
                        // TODO: This should be caught by an validating admission webhook
                        warn!("Upgrade from [{}] to [{}] not possible but requested in spec: Ignoring, will continue reconcile as if the invalid version weren't set", current_version, spec_version);
                    }
                } else {
                    let message = format!(
                        "No upgrade required [{:?}] is still the current_version",
                        current_version
                    );
                    trace!("{}", message);
                    self.zk_status = self
                        .set_upgrading_condition(
                            &status.conditions,
                            &message,
                            "",
                            ConditionStatus::False,
                        )
                        .await?
                        .status;
                }
            }
            (Some(current_version), Some(target_version)) => {
                // current_version and target_version are set means we're still in the process
                // of upgrading. We'll only do some logging and checks and will update
                // the condition so observedGeneration can be updated.
                debug!(
                    "Still upgrading from [{}] to [{}]",
                    current_version, target_version
                );
                if &self.zk_spec.version != target_version {
                    info!("A new target version was requested while we still upgrade from [{}] to [{}], finishing running upgrade first", current_version, target_version)
                }
                let message = format!(
                    "Upgrading from [{:?}] to [{:?}]",
                    current_version, target_version
                );

                self.zk_status = self
                    .set_upgrading_condition(
                        &status.conditions,
                        &message,
                        "",
                        ConditionStatus::False,
                    )
                    .await?
                    .status;
            }
        }

        Ok(ReconcileFunctionAction::Continue)
    }

    // This looks at all currently existing Pods for the current ZooKeeperCluster object.
    // It checks if all the pods are valid (i.e. contain required labels) and then builds an `IdInformation`
    // object and sets it on the current state.
    async fn read_existing_pod_information(&mut self) -> ZooKeeperReconcileResult {
        trace!(
            "Reading existing pod information for {}",
            self.context.log_name()
        );

        let existing_pods = self.context.list_pods().await?;
        trace!(
            "{}: Found [{}] pods",
            self.context.log_name(),
            existing_pods.len()
        );

        let zk_server_count = self.zk_spec.servers.len();

        // We first create a list of all used ids (`myid`) so we know which we can reuse
        // At the same time we create a map of id to pod for all pods which already exist
        // Later we fill those up.
        // It depends on the ZooKeeper version on whether this requires a full restart of the cluster
        // or whether this can be done dynamically.
        // This list also includes all ids currently in use by terminating or otherwise not-ready pods.
        // We never want to use those as long as there's a chance that some process might be actively
        // using it.
        // There can be a maximum of 255 (I believe) ids.
        let mut used_ids = Vec::with_capacity(existing_pods.len());
        let mut node_name_to_pod = HashMap::with_capacity(zk_server_count); // This is going to own the pods
        let mut node_name_to_id = HashMap::with_capacity(zk_server_count);

        // Iterate over all existing pods and read the label which contains the `myid`
        for pod in existing_pods {
            if let (
                Some(labels),
                Some(PodSpec {
                    node_name: Some(node_name),
                    ..
                }),
            ) = (&pod.metadata.labels, &pod.spec)
            {
                match labels.get(ID_LABEL) {
                    None => {
                        error!("ZooKeeperCluster {}: Pod [{:?}] does not have the `id` label, this is illegal, deleting it.",
                               self.context.log_name(),
                               pod);
                        self.context.client.delete(&pod).await?;
                    }
                    Some(label) => {
                        let id = match label.parse::<usize>() {
                            Ok(id) => id,
                            Err(_) => {
                                error!("ZooKeeperCluster {}: Pod [{:?}] does have the `id` label but the label ([{}]) cannot be parsed, this is illegal, deleting the pod.",
                                       self.context.log_name(), pod, label);
                                self.context.client.delete(&pod).await?;
                                continue;
                            }
                        };

                        // Check if we have seen the same id before
                        // This should never happen and would currently require manual cleanup
                        if used_ids.contains(&id) {
                            // TODO: Update status
                            error!(
                                "Found a duplicate `myid` [{}] in Pod [{}], we can't recover\
                                 from this error and you need to clean up manually",
                                id,
                                Meta::name(&pod)
                            );
                            return Err(Error::ReconcileError("Found duplicate id".to_string()));
                        }

                        used_ids.push(id);
                        node_name_to_id.insert(node_name.clone(), id);
                        node_name_to_pod.insert(node_name.clone(), pod);
                    }
                };
            } else {
                error!("ZooKeeperCluster {}: Pod [{:?}] does not have any spec or labels, this is illegal, deleting it.",
                       self.context.log_name(),
                       pod);
                self.context.client.delete(&pod).await?;
            }
        }

        debug!(
            "ZooKeeperCluster {}: Found these myids in use [{:?}]",
            self.context.log_name(),
            used_ids
        );

        let id_information = IdInformation::new(used_ids, node_name_to_pod, node_name_to_id);
        self.id_information = Some(id_information);

        Ok(ReconcileFunctionAction::Continue)
    }

    /// This function looks at all the requested servers from the spec and assigns ids to those
    /// that don't have one yet.
    /// We do this here - and not later - because we need the id mapping information for the
    /// ConfigMap generation later.
    /// NOTE: This method will _not_ work if multiple servers should run on a single node
    async fn assign_ids(&mut self) -> ZooKeeperReconcileResult {
        trace!("Assigning ids to new servers from the spec",);

        let id_information = self.id_information.as_mut().ok_or_else(|| error::Error::ReconcileError(
                        "id_information missing, this is a programming error and should never happen. Please report in our issue tracker.".to_string(),
                    ))?;

        // We iterate over all servers from the spec and check if we have a pod assigned to this server.
        // If not we find the next unused one and assign that.
        id_information.used_ids.sort_unstable();
        for server in &self.zk_spec.servers {
            match id_information.node_name_to_pod.get(&server.node_name) {
                None => {
                    // TODO: Need to check whether the topology has changed. If it has we need to restart all servers depending on the ZK version

                    let new_id = find_first_missing(&id_information.used_ids);

                    id_information.used_ids.push(new_id);
                    id_information.used_ids.sort_unstable();
                    id_information
                        .node_name_to_id
                        .insert(server.node_name.clone(), new_id);

                    info!(
                        "Assigning new id [{}] to server/node [{}]",
                        new_id, server.node_name
                    )
                }
                Some(_) => {
                    trace!(
                        "Pod for node [{}] already exists and is assigned id [{:?}]",
                        &server.node_name,
                        id_information.node_name_to_id.get(&server.node_name)
                    );
                }
            }
        }

        Ok(ReconcileFunctionAction::Continue)
    }

    /// Checks if all pods that currently belong to this resource are up and running
    async fn check_pods_up_and_running(&mut self) -> ZooKeeperReconcileResult {
        trace!("Reconciliation: Checking if all pods are up and running");

        let id_information = self.id_information.as_mut().ok_or_else(|| error::Error::ReconcileError(
                        "id_information missing, this is a programming error and should never happen. Please report in our issue tracker.".to_string(),
                    ))?;

        // Iterate over all servers from the spec and
        // * check if a pod exists for this server
        // * create one if it doesn't exist
        // * check if a pod is in the process of termination, skip the remaining reconciliation if this is the case
        // * check if a pod is up but not running/ready yet, skip the remaining reconciliation if this is the case
        // TODO: Need to deal with crashed workers/pods. They shouldn't block all other actions.
        for server in &self.zk_spec.servers {
            let pod = match id_information.node_name_to_pod.get(&server.node_name) {
                None => {
                    continue;
                }
                Some(pod) => pod,
            };

            // If the pod for this server is currently terminating (this could be for restarts or
            // upgrades) wait until it's done terminating.
            if finalizer::has_deletion_stamp(pod) {
                info!("Waiting for Pod [{}] to terminate", Meta::name(pod));
                return Ok(ReconcileFunctionAction::Requeue(Duration::from_secs(10)));
            }

            // At the moment we'll wait for all pods to be available and ready before we might enact any changes to existing ones.
            // TODO: Only do this next check if we want "rolling" functionality
            if !podutils::is_pod_running_and_ready(pod) {
<<<<<<< HEAD
                info!(
                    "Waiting for Pod [{}] to be running and ready",
                    Meta::name(pod)
=======
                info!(
                    "Waiting for Pod [{}] to be running and ready",
                    Meta::name(pod)
                );
                return Ok(ReconcileFunctionAction::Requeue(Duration::from_secs(10)));
            }
        }

        Ok(ReconcileFunctionAction::Continue)
    }

    pub async fn create_missing_pods(&mut self) -> ZooKeeperReconcileResult {
        trace!("Starting `create_missing_pods`");

        let id_information = self.id_information.as_mut().ok_or_else(|| error::Error::ReconcileError(
                        "id_information missing, this is a programming error and should never happen. Please report in our issue tracker.".to_string(),
                    ))?;

        // Iterate over all servers from the spec and
        // * check if a pod exists for this server
        // * create one if it doesn't exist
        for server in &self.zk_spec.servers {
            if id_information
                .node_name_to_pod
                .get(&server.node_name)
                .is_none()
            {
                info!(
                    "Pod for server [{}] missing, creating now...",
                    &server.node_name
>>>>>>> 9d584991
                );

                let id = *id_information
                    .node_name_to_id
                    .get(&server.node_name)
                    .ok_or_else(|| Error::ReconcileError(format!("We didn't find a `myid` for [{}] but it should have been assigned, this is a bug, please report it", server.node_name)))?;

                self.create_pod(&server, id).await?;
                self.create_config_maps(server, id).await?;

                return Ok(ReconcileFunctionAction::Requeue(Duration::from_secs(10)));
            }
        }
<<<<<<< HEAD

        Ok(ReconcileFunctionAction::Continue)
    }

    pub async fn create_missing_pods(&mut self) -> ZooKeeperReconcileResult {
        trace!("Starting `create_missing_pods`");

        let id_information = self.id_information.as_mut().ok_or_else(|| error::Error::ReconcileError(
                        "id_information missing, this is a programming error and should never happen. Please report in our issue tracker.".to_string(),
                    ))?;

        // Iterate over all servers from the spec and
        // * check if a pod exists for this server
        // * create one if it doesn't exist
        for server in &self.zk_spec.servers {
            if id_information
                .node_name_to_pod
                .get(&server.node_name)
                .is_none()
            {
                info!(
                    "Pod for server [{}] missing, creating now...",
                    &server.node_name
                );

                let id = *id_information
                    .node_name_to_id
                    .get(&server.node_name)
                    .ok_or_else(|| Error::ReconcileError(format!("We didn't find a `myid` for [{}] but it should have been assigned, this is a bug, please report it", server.node_name)))?;

                self.create_pod(&server, id).await?;
                self.create_config_maps(server, id).await?;

                return Ok(ReconcileFunctionAction::Requeue(Duration::from_secs(10)));
            }
        }

        Ok(ReconcileFunctionAction::Continue)
    }

    /// This will check if Pods differ from their expected states.
    ///
    /// # Notes
    ///
    /// ## Upgrades from 3.4 to later versions might fail
    ///
    /// - https://issues.apache.org/jira/browse/ZOOKEEPER-3781
    /// - https://issues.apache.org/jira/browse/ZOOKEEPER-3513
    /// - https://zookeeper.apache.org/doc/r3.5.9/zookeeperAdmin.html (see `snapshot.trust.empty`)
    /// - https://cwiki.apache.org/confluence/display/ZOOKEEPER/Upgrade+FAQ
    pub async fn reconcile_pods(&mut self) -> ZooKeeperReconcileResult {
        trace!("Starting reconciliation");

=======

        Ok(ReconcileFunctionAction::Continue)
    }

    /// This will check if Pods differ from their expected states.
    ///
    /// # Notes
    ///
    /// ## Upgrades from 3.4 to later versions might fail
    ///
    /// - https://issues.apache.org/jira/browse/ZOOKEEPER-3781
    /// - https://issues.apache.org/jira/browse/ZOOKEEPER-3513
    /// - https://zookeeper.apache.org/doc/r3.5.9/zookeeperAdmin.html (see `snapshot.trust.empty`)
    /// - https://cwiki.apache.org/confluence/display/ZOOKEEPER/Upgrade+FAQ
    pub async fn reconcile_pods(&mut self) -> ZooKeeperReconcileResult {
        trace!("Starting reconciliation");

>>>>>>> 9d584991
        let id_information = self.id_information.as_mut().ok_or_else(|| error::Error::ReconcileError(
                        "id_information missing, this is a programming error and should never happen. Please report in our issue tracker.".to_string(),
                    ))?;

        let status = self.zk_status.clone().ok_or_else(|| error::Error::ReconcileError(
                        "`zk_status missing, this is a programming error and should never happen. Please report in our issue tracker.".to_string(),
                    ))?;

        // Iterate over all servers from the spec, then fetch the matching pod and check whether
        // the pod still matches the spec.
        for server in &self.zk_spec.servers {
            let pod = id_information.node_name_to_pod.remove(&server.node_name).ok_or_else(|| error::Error::ReconcileError("Pod missing, this is a programming error and should never happen. Please report in our issue tracker.".to_string()))?;

            // Check if the pod image is up-to-date
            // If it's not we'll delete the pod, in the next reconcile run (or over the next few runs)
            // it'll be automatically created again.
            let container = pod.spec.as_ref().unwrap().containers.get(0).unwrap();
            if container.image != status.target_image_name() {
                info!(
                    "Image for pod [{}] differs [{:?}] (from container) != [{:?}] (from current spec), deleting old pod",
                    Meta::name(&pod),
                    container.image,
                    status.target_image_name()
                );
                self.context.client.delete(&pod).await?;
                return Ok(reconcile::create_requeuing_reconcile_function_action(10));
            }
        }

        // If we reach here it means all pods must be running on target_version.
        // We can now set current_version to target_version (if target_version was set) and
        // target_version to None
        if let Some(target_version) = &status.target_version {
            self.zk_status = self.set_target_version(None).await?.status;
            self.zk_status = self
                .set_current_version(Some(&target_version))
                .await?
                .status;
            self.zk_status = self
                .set_upgrading_condition(
                    &status.conditions,
                    &format!(
                        "No upgrade required [{:?}] is still the current_version",
                        target_version
                    ),
                    "",
                    ConditionStatus::False,
                )
                .await?
                .status;
        }

        Ok(ReconcileFunctionAction::Continue)
    }

    pub async fn delete_excess_pods(&self) -> ZooKeeperReconcileResult {
        trace!("Starting to delete excess pods",);
        let id_information = self.id_information.as_ref().ok_or_else(|| error::Error::ReconcileError(
                        "id_information missing, this is a programming error and should never happen. Please report in our issue tracker.".to_string(),
                    ))?;

        // This goes through all remaining pods in the Map.
        // Because we delete all pods we "need" in the previous loop this will only have pods that are
        // left over (maybe because of a scale down) and can be deleted.
        for (node_name, pod) in &id_information.node_name_to_pod {
            if finalizer::has_deletion_stamp(pod) {
                trace!(
                    "Extra Pod found [{}] for node [{}] that is not in the current spec: Already in the process of being deleted",
                    Meta::name(pod),
                    node_name
                );
            } else {
                info!(
                    "Extra Pod found [{}] for node [{}] that is not in the current spec: Terminating the Pod",
                    Meta::name(pod),
                    node_name
                );
                // We don't trigger a requeue here because there should be nothing for us to do
                // in the next loop for this pod.
                self.context.client.delete(pod).await?;
            }
        }

        Ok(ReconcileFunctionAction::Continue)
    }

    async fn create_config_maps(
        &self,
        zk_server: &ZooKeeperServer,
        id: usize,
    ) -> Result<(), Error> {
        let config_reader = product_config::reader::ConfigJsonReader::new("config.json");
        let product_config = product_config::Config::new(config_reader).unwrap();
        let option_kind = product_config::OptionKind::Conf;

        let mut options = HashMap::new();
        if let Some(config) = &self.zk_spec.config {
            use stackable_zookeeper_crd::ser;
            let config = ser::to_hash_map(config).unwrap();

            for (key, value) in config.iter() {
                let result = product_config
                    .validate("1.2.3", &option_kind, key, Some(value))
                    .unwrap();

                options.insert(key.to_string(), value.to_string());
            }
        }

        // This builds the server string
        // TODO: Does this need to use myid?

        let id_information = self.id_information.as_ref().ok_or_else(|| error::Error::ReconcileError(
                        "id_information missing, this is a programming error and should never happen. Please report in our issue tracker.".to_string(),
                    ))?;

        for (node_name, id) in &id_information.node_name_to_id {
            options.insert(format!("server.{}", id), format!("{}:2888:3888", node_name));
        }

        let mut handlebars = Handlebars::new();
        handlebars.set_strict_mode(true);
        handlebars
            .register_template_string("conf", "{{#each options}}{{@key}}={{this}}\n{{/each}}")
            .expect("Failure rendering the ZooKeeper config template, this should not happen, please report this issue");

        let config = handlebars
            .render("conf", &json!({ "options": options }))
            .expect("Failure rendering the ZooKeeper config template, this should not happen, please report this issue");

        // Now we need to create two configmaps per server.
        // The names are "zk-<cluster name>-<node name>-config" and "zk-<cluster name>-<node name>-data"
        // One for the configuration directory...
        let mut data = BTreeMap::new();
        data.insert("zoo.cfg".to_string(), config);

        let cm_name_prefix = self.get_pod_name(zk_server);
        let cm_name = format!("{}-config", cm_name_prefix);
        let cm = create_config_map(&self.context.resource, &cm_name, data)?;
        self.context.client.apply_patch(&cm, &cm).await?;

        // ...and one for the data directory (which only contains the myid file)
        let mut data = BTreeMap::new();
        data.insert("myid".to_string(), id.to_string());
        let cm_name = format!("{}-data", cm_name_prefix);
        let cm = create_config_map(&self.context.resource, &cm_name, data)?;
        self.context.client.apply_patch(&cm, &cm).await?;
        Ok(())
    }

    async fn create_pod(&self, zk_server: &ZooKeeperServer, id: usize) -> Result<Pod, Error> {
        let pod = self.build_pod(zk_server, id)?;
        Ok(self.context.client.create(&pod).await?)
    }

    fn build_pod(&self, zk_server: &ZooKeeperServer, id: usize) -> Result<Pod, Error> {
        let (containers, volumes) = self.build_containers(zk_server);

        Ok(Pod {
            metadata: metadata::build_metadata(
                self.get_pod_name(zk_server),
                Some(self.build_labels(id)),
                &self.context.resource,
                true,
            )?,
            spec: Some(PodSpec {
                node_name: Some(zk_server.node_name.clone()),
                tolerations: Some(stackable_operator::krustlet::create_tolerations()),
                containers,
                volumes: Some(volumes),
                ..PodSpec::default()
            }),

            ..Pod::default()
        })
    }

    fn build_containers(&self, zk_server: &ZooKeeperServer) -> (Vec<Container>, Vec<Volume>) {
        let version = self.context.resource.spec.version.clone();
        // TODO: Replace with a function call into the crd crate
        let image_name = format!(
            "stackable/zookeeper:{}",
            serde_json::json!(version).as_str().expect("This should not fail as it comes from an enum, if this fails please file a bug report")
        );

        let containers = vec![Container {
            image: Some(image_name),
            name: "zookeeper".to_string(),
            command: Some(vec![
                "bin/zkServer.sh".to_string(),
                "start-foreground".to_string(),
                // "--config".to_string(), TODO: Version 3.4 does not support --config but later versions do
                "{{ configroot }}/conf/zoo.cfg".to_string(), // TODO: Later versions can probably point to a directory instead, investigate
            ]),
            volume_mounts: Some(vec![
                // One mount for the config directory, this will be relative to the extracted package
                VolumeMount {
                    mount_path: "conf".to_string(),
                    name: "config-volume".to_string(),
                    ..VolumeMount::default()
                },
                // We need a second mount for the data directory
                // because we need to write the myid file into the data directory
                VolumeMount {
                    mount_path: "/tmp/zookeeper".to_string(), // TODO: Make configurable
                    name: "data-volume".to_string(),
                    ..VolumeMount::default()
                },
            ]),
            ..Container::default()
        }];

        let cm_name_prefix = self.get_pod_name(zk_server);
        let volumes = vec![
            Volume {
                name: "config-volume".to_string(),
                config_map: Some(ConfigMapVolumeSource {
                    name: Some(format!("{}-config", cm_name_prefix)),
                    ..ConfigMapVolumeSource::default()
                }),
                ..Volume::default()
            },
            Volume {
                name: "data-volume".to_string(),
                config_map: Some(ConfigMapVolumeSource {
                    name: Some(format!("{}-data", cm_name_prefix)),
                    ..ConfigMapVolumeSource::default()
                }),
                ..Volume::default()
            },
        ];

        (containers, volumes)
    }

    fn build_labels(&self, id: usize) -> BTreeMap<String, String> {
        let mut labels = BTreeMap::new();
        labels.insert(CLUSTER_NAME_LABEL.to_string(), self.context.name());
        labels.insert(ID_LABEL.to_string(), id.to_string());

        labels
    }

    /// All pod names follow a simple pattern: <name of ZooKeeperCluster object>-<Node name>
    fn get_pod_name(&self, zk_server: &ZooKeeperServer) -> String {
        format!("zk-{}-{}", self.context.name(), zk_server.node_name)
    }
}

impl ReconciliationState for ZooKeeperState {
    type Error = error::Error;

    fn reconcile(
        &mut self,
    ) -> Pin<Box<dyn Future<Output = Result<ReconcileFunctionAction, Self::Error>> + Send + '_>>
    {
        Box::pin(async move {
            self.init_status()
                .await?
                .then(self.read_existing_pod_information())
                .await?
                .then(self.assign_ids())
                .await?
                .then(self.check_pods_up_and_running())
                .await?
                .then(self.create_missing_pods())
                .await?
                .then(self.reconcile_pods())
                .await?
                .then(self.delete_excess_pods())
                .await
        })
    }
}

#[derive(Debug)]
struct ZooKeeperStrategy {}

impl ZooKeeperStrategy {
    pub fn new() -> ZooKeeperStrategy {
        ZooKeeperStrategy {}
    }
}

#[async_trait]
impl ControllerStrategy for ZooKeeperStrategy {
    type Item = ZooKeeperCluster;
    type State = ZooKeeperState;
    type Error = Error;

    fn finalizer_name(&self) -> String {
        FINALIZER_NAME.to_string()
    }

    async fn init_reconcile_state(
        &self,
        context: ReconciliationContext<Self::Item>,
    ) -> Result<Self::State, Self::Error> {
        Ok(ZooKeeperState {
            zk_spec: context.resource.spec.clone(),
            zk_status: context.resource.status.clone(),
            context,
            id_information: None,
        })
    }
}

/// This creates an instance of a [`Controller`] which waits for incoming events and reconciles them.
///
/// This is an async method and the returned future needs to be consumed to make progress.
pub async fn create_controller(client: Client) {
    let zk_api: Api<ZooKeeperCluster> = client.get_all_api();
    let pods_api: Api<Pod> = client.get_all_api();
    let config_maps_api: Api<ConfigMap> = client.get_all_api();

    let controller = Controller::new(zk_api)
        .owns(pods_api, ListParams::default())
        .owns(config_maps_api, ListParams::default());

    let strategy = ZooKeeperStrategy::new();

    controller
        .run(client, strategy, Duration::from_secs(10))
        .await;
}

#[cfg(test)]
mod tests {

    use super::*;
    use rstest::rstest;

    #[rstest(input, expected,
        case(vec![1, 2, 3], 4),
        case(vec![1, 3, 5], 2),
        case(vec![], 1),
        case(vec![3, 4, 6], 1),
        case(vec![1], 2),
        case(vec![2], 1),
    )]
    fn test_first_missing(input: Vec<usize>, expected: usize) {
        let first = find_first_missing(&input);
        assert_eq!(first, expected);
    }
}<|MERGE_RESOLUTION|>--- conflicted
+++ resolved
@@ -22,15 +22,8 @@
 use stackable_operator::reconcile::{
     ReconcileFunctionAction, ReconcileResult, ReconciliationContext,
 };
-<<<<<<< HEAD
-use stackable_operator::{config_map::create_config_map, finalizer, metadata, podutils, reconcile};
-=======
 use stackable_operator::{create_config_map, finalizer, metadata, podutils, reconcile};
->>>>>>> 9d584991
-use stackable_zookeeper_crd::{
-    ZooKeeperCluster, ZooKeeperClusterSpec, ZooKeeperClusterStatus, ZooKeeperServer,
-    ZooKeeperVersion,
-};
+use stackable_zookeeper_crd::{ZooKeeperCluster, ZooKeeperClusterSpec, ZooKeeperServer};
 use std::collections::{BTreeMap, HashMap};
 use std::future::Future;
 use std::pin::Pin;
@@ -447,11 +440,6 @@
             // At the moment we'll wait for all pods to be available and ready before we might enact any changes to existing ones.
             // TODO: Only do this next check if we want "rolling" functionality
             if !podutils::is_pod_running_and_ready(pod) {
-<<<<<<< HEAD
-                info!(
-                    "Waiting for Pod [{}] to be running and ready",
-                    Meta::name(pod)
-=======
                 info!(
                     "Waiting for Pod [{}] to be running and ready",
                     Meta::name(pod)
@@ -459,44 +447,6 @@
                 return Ok(ReconcileFunctionAction::Requeue(Duration::from_secs(10)));
             }
         }
-
-        Ok(ReconcileFunctionAction::Continue)
-    }
-
-    pub async fn create_missing_pods(&mut self) -> ZooKeeperReconcileResult {
-        trace!("Starting `create_missing_pods`");
-
-        let id_information = self.id_information.as_mut().ok_or_else(|| error::Error::ReconcileError(
-                        "id_information missing, this is a programming error and should never happen. Please report in our issue tracker.".to_string(),
-                    ))?;
-
-        // Iterate over all servers from the spec and
-        // * check if a pod exists for this server
-        // * create one if it doesn't exist
-        for server in &self.zk_spec.servers {
-            if id_information
-                .node_name_to_pod
-                .get(&server.node_name)
-                .is_none()
-            {
-                info!(
-                    "Pod for server [{}] missing, creating now...",
-                    &server.node_name
->>>>>>> 9d584991
-                );
-
-                let id = *id_information
-                    .node_name_to_id
-                    .get(&server.node_name)
-                    .ok_or_else(|| Error::ReconcileError(format!("We didn't find a `myid` for [{}] but it should have been assigned, this is a bug, please report it", server.node_name)))?;
-
-                self.create_pod(&server, id).await?;
-                self.create_config_maps(server, id).await?;
-
-                return Ok(ReconcileFunctionAction::Requeue(Duration::from_secs(10)));
-            }
-        }
-<<<<<<< HEAD
 
         Ok(ReconcileFunctionAction::Continue)
     }
@@ -550,25 +500,6 @@
     pub async fn reconcile_pods(&mut self) -> ZooKeeperReconcileResult {
         trace!("Starting reconciliation");
 
-=======
-
-        Ok(ReconcileFunctionAction::Continue)
-    }
-
-    /// This will check if Pods differ from their expected states.
-    ///
-    /// # Notes
-    ///
-    /// ## Upgrades from 3.4 to later versions might fail
-    ///
-    /// - https://issues.apache.org/jira/browse/ZOOKEEPER-3781
-    /// - https://issues.apache.org/jira/browse/ZOOKEEPER-3513
-    /// - https://zookeeper.apache.org/doc/r3.5.9/zookeeperAdmin.html (see `snapshot.trust.empty`)
-    /// - https://cwiki.apache.org/confluence/display/ZOOKEEPER/Upgrade+FAQ
-    pub async fn reconcile_pods(&mut self) -> ZooKeeperReconcileResult {
-        trace!("Starting reconciliation");
-
->>>>>>> 9d584991
         let id_information = self.id_information.as_mut().ok_or_else(|| error::Error::ReconcileError(
                         "id_information missing, this is a programming error and should never happen. Please report in our issue tracker.".to_string(),
                     ))?;
