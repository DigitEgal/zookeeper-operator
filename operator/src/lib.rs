#![feature(backtrace)]
mod error;

use crate::error::Error;

use async_trait::async_trait;
use handlebars::Handlebars;
use k8s_openapi::api::core::v1::{
    ConfigMap, ConfigMapVolumeSource, Container, Node, Pod, PodSpec, Volume, VolumeMount,
};
use kube::api::{ListParams, Resource};
use kube::Api;
use serde_json::json;
use tracing::{debug, error, info, trace, warn};

use k8s_openapi::apimachinery::pkg::apis::meta::v1::Condition;
use product_config;
use product_config::types::PropertyNameKind;
use product_config::ProductConfigSpec;
use stackable_operator::client::Client;
use stackable_operator::conditions::ConditionStatus;
use stackable_operator::controller::Controller;
use stackable_operator::controller::{ControllerStrategy, ReconciliationState};
use stackable_operator::error::OperatorResult;
use stackable_operator::k8s_utils::LabelOptionalValueMap;
use stackable_operator::labels;
use stackable_operator::metadata;
use stackable_operator::reconcile::{
    ContinuationStrategy, ReconcileFunctionAction, ReconcileResult, ReconciliationContext,
};
use stackable_operator::role_utils::RoleGroup;
use stackable_operator::{config_map, role_utils};
use stackable_operator::{k8s_utils, krustlet};
use stackable_zookeeper_crd::{
    ZookeeperCluster, ZookeeperClusterSpec, ZookeeperClusterStatus, ZookeeperVersion, APP_NAME,
    MANAGED_BY,
};
use std::collections::{BTreeMap, HashMap};
use std::future::Future;
use std::pin::Pin;
use std::sync::Arc;
use std::time::Duration;
use strum::IntoEnumIterator;
use strum_macros::Display;
use strum_macros::EnumIter;

const FINALIZER_NAME: &str = "zookeeper.stackable.tech/cleanup";

const ID_LABEL: &str = "zookeeper.stackable.tech/id";

type ZookeeperReconcileResult = ReconcileResult<error::Error>;

#[derive(EnumIter, Debug, Display, PartialEq, Eq, Hash)]
pub enum ZookeeperRole {
    Server,
}

struct ZookeeperState {
    context: ReconciliationContext<ZookeeperCluster>,
    zk_spec: ZookeeperClusterSpec,
    zk_status: Option<ZookeeperClusterStatus>,
    id_information: Option<IdInformation>,
<<<<<<< HEAD
    config: Arc<ProductConfigSpec>, // TODO: Ideally this would not be a copy every time but I couldn't figure out the lifetimes
=======
    existing_pods: Vec<Pod>,
    eligible_nodes: HashMap<ZookeeperRole, HashMap<String, Vec<Node>>>,
>>>>>>> ffd0d3d5
}

struct IdInformation {
    used_ids: Vec<usize>,
    node_name_to_pod: HashMap<String, Pod>,
    node_name_to_id: HashMap<String, usize>,
}

impl IdInformation {
    fn new(
        used_ids: Vec<usize>,
        node_name_to_pod: HashMap<String, Pod>,
        node_name_to_id: HashMap<String, usize>,
    ) -> IdInformation {
        IdInformation {
            used_ids,
            node_name_to_pod,
            node_name_to_id,
        }
    }
}

/// This finds the first missing number in a sorted vector.
/// Zero is not a valid input in the vector.
/// If you pass in zero the result will be undefined.
fn find_first_missing(vec: &[usize]) -> usize {
    let mut added_id = None;
    for (index, id) in vec.iter().enumerate() {
        if index + 1 != *id {
            let new_id = index + 1;
            added_id = Some(new_id);
            break;
        }
    }

    // Either we found an unused id above (which would be a "hole" between existing ones, e.g. 1,2,4 could find "3")
    // or we need to create a new one which would be the number of used ids (because we "plug" holes first) plus one.
    added_id.unwrap_or_else(|| vec.len() + 1)
}

impl ZookeeperState {
    async fn set_upgrading_condition(
        &self,
        conditions: &[Condition],
        message: &str,
        reason: &str,
        status: ConditionStatus,
    ) -> OperatorResult<ZookeeperCluster> {
        let resource = self
            .context
            .build_and_set_condition(
                Some(conditions),
                message.to_string(),
                reason.to_string(),
                status,
                "Upgrading".to_string(),
            )
            .await?;

        Ok(resource)
    }

    async fn set_current_version(
        &self,
        version: Option<&ZookeeperVersion>,
    ) -> OperatorResult<ZookeeperCluster> {
        let resource = self
            .context
            .client
            .merge_patch_status(
                &self.context.resource,
                &json!({ "currentVersion": version }),
            )
            .await?;

        Ok(resource)
    }

    async fn set_target_version(
        &self,
        version: Option<&ZookeeperVersion>,
    ) -> OperatorResult<ZookeeperCluster> {
        let resource = self
            .context
            .client
            .merge_patch_status(&self.context.resource, &json!({ "targetVersion": version }))
            .await?;

        Ok(resource)
    }

    /// For each existing role (server), return a tuple consisting of eligible nodes for a given
    /// selector. Required to delete excess pods that do not match any node or selector description.
    // TODO: move to operator-rs
    pub fn get_full_pod_node_map(&self) -> Vec<(Vec<Node>, LabelOptionalValueMap)> {
        let mut eligible_nodes_for_role_and_group = vec![];

        for zookeeper_role in ZookeeperRole::iter() {
            if let Some(eligible_nodes_for_role) = self.eligible_nodes.get(&zookeeper_role) {
                for (group_name, eligible_nodes) in eligible_nodes_for_role {
                    // Create labels to identify eligible nodes
                    trace!(
                        "Adding [{}] nodes to eligible node list for role [{}] and group [{}].",
                        eligible_nodes.len(),
                        zookeeper_role,
                        group_name
                    );
                    eligible_nodes_for_role_and_group.push((
                        eligible_nodes.clone(),
                        get_role_and_group_labels(&zookeeper_role, group_name),
                    ))
                }
            }
        }
        eligible_nodes_for_role_and_group
    }

    /// Required labels for pods. Pods without any of these will deleted and/or replaced.
    // TODO: Now we create this every reconcile run, should be created once and reused.
    pub fn get_required_labels(&self) -> BTreeMap<String, Option<Vec<String>>> {
        let roles = ZookeeperRole::iter()
            .map(|role| role.to_string())
            .collect::<Vec<_>>();
        let mut mandatory_labels = BTreeMap::new();

        mandatory_labels.insert(labels::APP_COMPONENT_LABEL.to_string(), Some(roles));
        mandatory_labels.insert(
            labels::APP_INSTANCE_LABEL.to_string(),
            Some(vec![self.context.name()]),
        );
        mandatory_labels.insert(
            labels::APP_VERSION_LABEL.to_string(),
            Some(vec![self.context.resource.spec.version.to_string()]),
        );
        mandatory_labels.insert(ID_LABEL.to_string(), None);

        mandatory_labels
    }

    /// Will initialize the status object if it's never been set.
    async fn init_status(&mut self) -> ZookeeperReconcileResult {
        // We'll begin by setting an empty status here because later in this method we might
        // update its conditions. To avoid any issues we'll just create it once here.
        if self.zk_status.is_none() {
            let status = ZookeeperClusterStatus::default();
            self.context
                .client
                .merge_patch_status(&self.context.resource, &status)
                .await?;
            self.zk_status = Some(status);
        }

        // This should always return either the existing one or the one we just created above.
        let status = self.zk_status.take().unwrap_or_default();
        let spec_version = self.zk_spec.version.clone();

        match (&status.current_version, &status.target_version) {
            (None, None) => {
                // No current_version and no target_version must be initial installation.
                // We'll set the Upgrading condition and the target_version to the version from spec.
                info!(
                    "Initial installation, now moving towards version [{}]",
                    self.zk_spec.version
                );
                self.zk_status = self
                    .set_upgrading_condition(
                        &status.conditions,
                        &format!("Initial installation to version [{:?}]", spec_version),
                        "InitialInstallation",
                        ConditionStatus::True,
                    )
                    .await?
                    .status;
                self.zk_status = self.set_target_version(Some(&spec_version)).await?.status;
            }
            (None, Some(target_version)) => {
                // No current_version but a target_version means we're still doing the initial
                // installation. Will continue working towards that goal even if another version
                // was set in the meantime.
                debug!(
                    "Initial installation, still moving towards version [{}]",
                    target_version
                );
                if &spec_version != target_version {
                    info!("A new target version ([{}]) was requested while we still do the initial installation to [{}], finishing running upgrade first", spec_version, target_version)
                }
                // We do this here to update the observedGeneration if needed
                self.zk_status = self
                    .set_upgrading_condition(
                        &status.conditions,
                        &format!("Initial installation to version [{:?}]", target_version),
                        "InitialInstallation",
                        ConditionStatus::True,
                    )
                    .await?
                    .status;
            }
            (Some(current_version), None) => {
                // We are at a stable version but have no target_version set.
                // This will be the normal state.
                // We'll check if there is a different version in spec and if it is will
                // set it in target_version, but only if it's actually a compatible upgrade.
                if current_version != &spec_version {
                    if current_version.is_valid_upgrade(&spec_version).unwrap() {
                        let new_version = spec_version;
                        let message = format!(
                            "Upgrading from [{:?}] to [{:?}]",
                            current_version, &new_version
                        );
                        info!("{}", message);
                        self.zk_status = self.set_target_version(Some(&new_version)).await?.status;
                        self.zk_status = self
                            .set_upgrading_condition(
                                &status.conditions,
                                &message,
                                "Upgrading",
                                ConditionStatus::True,
                            )
                            .await?
                            .status;
                    } else {
                        // TODO: This should be caught by an validating admission webhook
                        warn!("Upgrade from [{}] to [{}] not possible but requested in spec: Ignoring, will continue reconcile as if the invalid version weren't set", current_version, spec_version);
                    }
                } else {
                    let message = format!(
                        "No upgrade required [{:?}] is still the current_version",
                        current_version
                    );
                    trace!("{}", message);
                    self.zk_status = self
                        .set_upgrading_condition(
                            &status.conditions,
                            &message,
                            "",
                            ConditionStatus::False,
                        )
                        .await?
                        .status;
                }
            }
            (Some(current_version), Some(target_version)) => {
                // current_version and target_version are set means we're still in the process
                // of upgrading. We'll only do some logging and checks and will update
                // the condition so observedGeneration can be updated.
                debug!(
                    "Still upgrading from [{}] to [{}]",
                    current_version, target_version
                );
                if &self.zk_spec.version != target_version {
                    info!("A new target version was requested while we still upgrade from [{}] to [{}], finishing running upgrade first", current_version, target_version)
                }
                let message = format!(
                    "Upgrading from [{:?}] to [{:?}]",
                    current_version, target_version
                );

                self.zk_status = self
                    .set_upgrading_condition(
                        &status.conditions,
                        &message,
                        "",
                        ConditionStatus::False,
                    )
                    .await?
                    .status;
            }
        }

        Ok(ReconcileFunctionAction::Continue)
    }

    // This looks at all currently existing Pods for the current ZookeeperCluster object.
    // It checks if all the pods are valid (i.e. contain required labels) and then builds an `IdInformation`
    // object and sets it on the current state.
    async fn read_existing_pod_information(&mut self) -> ZookeeperReconcileResult {
        trace!(
            "Reading existing pod information for {}",
            self.context.log_name()
        );

        // We first create a list of all used ids (`myid`) so we know which we can reuse
        // At the same time we create a map of id to pod for all pods which already exist
        // Later we fill those up.
        // It depends on the ZooKeeper version on whether this requires a full restart of the cluster
        // or whether this can be done dynamically.
        // This list also includes all ids currently in use by terminating or otherwise not-ready pods.
        // We never want to use those as long as there's a chance that some process might be actively
        // using it.
        // There can be a maximum of 255 (I believe) ids.
        let mut used_ids = Vec::with_capacity(self.existing_pods.len());
        let mut node_name_to_pod = HashMap::new(); // This is going to own the pods
        let mut node_name_to_id = HashMap::new();

        // Iterate over all existing pods and read the label which contains the `myid`
        for pod in &self.existing_pods {
            if let (
                Some(labels),
                Some(PodSpec {
                    node_name: Some(node_name),
                    ..
                }),
            ) = (&pod.metadata.labels, &pod.spec)
            {
                match labels.get(ID_LABEL) {
                    None => {
                        error!("ZookeeperCluster {}: Pod [{:?}] does not have the `id` label, this is illegal, deleting it.",
                               self.context.log_name(),
                               pod);
                        self.context.client.delete(pod).await?;
                    }
                    Some(label) => {
                        let id = match label.parse::<usize>() {
                            Ok(id) => id,
                            Err(_) => {
                                error!("ZookeeperCluster {}: Pod [{:?}] does have the `id` label but the label ([{}]) cannot be parsed, this is illegal, deleting the pod.",
                                       self.context.log_name(), pod, label);
                                self.context.client.delete(pod).await?;
                                continue;
                            }
                        };

                        // Check if we have seen the same id before
                        // This should never happen and would currently require manual cleanup
                        if used_ids.contains(&id) {
                            // TODO: Update status
                            error!(
                                "Found a duplicate `myid` [{}] in Pod [{}], we can't recover \
                                 from this error and you need to clean up manually",
                                id,
                                Resource::name(pod)
                            );
                            return Err(Error::ReconcileError("Found duplicate id".to_string()));
                        }

                        used_ids.push(id);
                        node_name_to_id.insert(node_name.clone(), id);
                        node_name_to_pod.insert(node_name.clone(), pod.clone());
                    }
                };
            } else {
                error!("ZookeeperCluster {}: Pod [{:?}] does not have any spec or labels, this is illegal, deleting it.",
                       self.context.log_name(),
                       pod);
                self.context.client.delete(pod).await?;
            }
        }

        debug!(
            "ZookeeperCluster {}: Found these myids in use [{:?}]",
            self.context.log_name(),
            used_ids
        );

        let id_information = IdInformation::new(used_ids, node_name_to_pod, node_name_to_id);
        self.id_information = Some(id_information);

        Ok(ReconcileFunctionAction::Continue)
    }

    /// This function looks at all the requested servers from the spec and assigns ids to those
    /// that don't have one yet.
    /// We do this here - and not later - because we need the id mapping information for the
    /// ConfigMap generation later.
    /// NOTE: This method will _not_ work if multiple servers should run on a single node
    async fn assign_ids(&mut self) -> ZookeeperReconcileResult {
        trace!("Assigning ids to new servers from the spec",);

        let id_information = self.id_information.as_mut().ok_or_else(|| error::Error::ReconcileError(
                        "id_information missing, this is a programming error and should never happen. Please report in our issue tracker.".to_string(),
                    ))?;

        id_information.used_ids.sort_unstable();

        for role in ZookeeperRole::iter() {
            if let Some(eligible_nodes_for_role) = self.eligible_nodes.get(&role) {
                for eligible_nodes in eligible_nodes_for_role.values() {
                    for node in eligible_nodes {
                        let node_name = match &node.metadata.name {
                            Some(name) => name,
                            None => continue,
                        };

                        match id_information.node_name_to_pod.get(node_name) {
                            None => {
                                // TODO: Need to check whether the topology has changed. If it has we need to restart all servers depending on the ZK version
                                let new_id = find_first_missing(&id_information.used_ids);

                                id_information.used_ids.push(new_id);
                                id_information.used_ids.sort_unstable();
                                id_information
                                    .node_name_to_id
                                    .insert(node_name.clone(), new_id);

                                info!(
                                    "Assigning new id [{}] to server/node [{}]",
                                    new_id, node_name
                                )
                            }
                            Some(_) => {
                                trace!(
                                    "Pod for node [{}] already exists and is assigned id [{:?}]",
                                    node_name,
                                    id_information.node_name_to_id.get(node_name)
                                );
                            }
                        }
                    }
                }
            }
        }

        Ok(ReconcileFunctionAction::Continue)
    }

    pub async fn create_missing_pods(&mut self) -> ZookeeperReconcileResult {
        trace!("Starting `create_missing_pods`");

        let id_information = self.id_information.as_mut().ok_or_else(|| error::Error::ReconcileError(
                        "id_information missing, this is a programming error and should never happen. Please report in our issue tracker.".to_string(),
                    ))?;

        // The iteration happens in two stages here, to accommodate the way our operators think
        // about nodes and roles.
        // The hierarchy is:
        // - Roles (for example Datanode, Namenode, Server)
        //   - Role groups for this role (user defined)
        for zookeeper_role in ZookeeperRole::iter() {
            if let Some(nodes_for_role) = self.eligible_nodes.get(&zookeeper_role) {
                for (role_group, nodes) in nodes_for_role {
                    debug!(
                        "Identify missing pods for [{}] role and group [{}]",
                        zookeeper_role, role_group
                    );
                    trace!(
                        "candidate_nodes[{}]: [{:?}]",
                        nodes.len(),
                        nodes
                            .iter()
                            .map(|node| node.metadata.name.as_ref().unwrap())
                            .collect::<Vec<_>>()
                    );
                    trace!(
                        "existing_pods[{}]: [{:?}]",
                        &self.existing_pods.len(),
                        &self
                            .existing_pods
                            .iter()
                            .map(|pod| pod.metadata.name.as_ref().unwrap())
                            .collect::<Vec<_>>()
                    );
                    trace!(
                        "labels: [{:?}]",
                        get_role_and_group_labels(&zookeeper_role, role_group)
                    );
                    let nodes_that_need_pods = k8s_utils::find_nodes_that_need_pods(
                        nodes,
                        &self.existing_pods,
                        &get_role_and_group_labels(&zookeeper_role, role_group),
                    );

                    for node in nodes_that_need_pods {
                        let node_name = if let Some(node_name) = &node.metadata.name {
                            node_name
                        } else {
                            warn!("No name found in metadata, this should not happen! Skipping node: [{:?}]", node);
                            continue;
                        };
                        debug!(
                            "Creating pod on node [{}] for [{}] role and group [{}]",
                            node.metadata
                                .name
                                .as_deref()
                                .unwrap_or("<no node name found>"),
                            zookeeper_role,
                            role_group
                        );

                        if id_information.node_name_to_pod.get(node_name).is_none() {
                            info!("Pod for server [{}] missing, creating now...", node_name);

                            let id = *id_information
                                .node_name_to_id
                                .get(node_name)
                                .ok_or_else(|| Error::ReconcileError(format!("We didn't find a `myid` for [{}] but it should have been assigned, this is a bug, please report it", node_name)))?;

                            let pod_name = format!(
                                "{}-{}-{}-{}",
                                APP_NAME,
                                self.context.name(),
                                role_group,
                                zookeeper_role
                            )
                            .to_lowercase();

                            let pod_labels = build_pod_labels(
                                &zookeeper_role.to_string(),
                                role_group,
                                &self.context.name(),
                                &self.context.resource.spec.version.to_string(),
                                &id.to_string(),
                            );

                            self.create_pod(&node_name, &pod_name, pod_labels).await?;
                            self.create_config_maps(&pod_name, id).await?;

<<<<<<< HEAD
            // Check if the pod image is up-to-date
            // If it's not we'll delete the pod, in the next reconcile run (or over the next few runs)
            // it'll be automatically created again.
            let container = pod.spec.as_ref().unwrap().containers.get(0).unwrap();
            if container.image != status.target_image_name() {
                info!(
                    "Image for pod [{}] differs [{:?}] (from container) != [{:?}] (from current spec), deleting old pod",
                    Resource::name(&pod),
                    container.image,
                    status.target_image_name()
                );
                self.context.client.delete(&pod).await?;
                return Ok(ReconcileFunctionAction::Requeue(
                    self.context.requeue_timeout,
                ));
=======
                            return Ok(ReconcileFunctionAction::Requeue(Duration::from_secs(10)));
                        } else {
                            debug!(
                                "Pod for server [{}] already created, skipping ...",
                                node_name
                            );
                        }
                    }
                }
>>>>>>> ffd0d3d5
            }
        }

        let status = self.zk_status.clone().ok_or_else(|| error::Error::ReconcileError(
            "`zk_status missing, this is a programming error and should never happen. Please report in our issue tracker.".to_string(),
        ))?;

        // If we reach here it means all pods must be running on target_version.
        // We can now set current_version to target_version (if target_version was set) and
        // target_version to None
        if let Some(target_version) = &status.target_version {
            self.zk_status = self.set_target_version(None).await?.status;
            self.zk_status = self
                .set_current_version(Some(&target_version))
                .await?
                .status;
            self.zk_status = self
                .set_upgrading_condition(
                    &status.conditions,
                    &format!(
                        "No upgrade required [{:?}] is still the current_version",
                        target_version
                    ),
                    "",
                    ConditionStatus::False,
                )
                .await?
                .status;
        }

        Ok(ReconcileFunctionAction::Continue)
    }

    async fn delete_all_pods(&self) -> OperatorResult<ReconcileFunctionAction> {
        let existing_pods = self.context.list_pods().await?;
        for pod in existing_pods {
            self.context.client.delete(&pod).await?;
        }
        Ok(ReconcileFunctionAction::Done)
    }

    async fn create_config_maps(&self, pod_name: &str, id: usize) -> Result<(), Error> {
        let mut options = HashMap::new();
        if let Some(config) = &self.zk_spec.config {
            use stackable_zookeeper_crd::ser;
            let config = ser::to_hash_map(config).unwrap();

            let config = self.config.get(
                "1.2.3",
                &PropertyNameKind::Conf("zoo.cfg".to_string()),
                Some("zookeeper-server"),
                &config,
            );

            println!("{:?}", config);
        }

        let id_information = self.id_information.as_ref().ok_or_else(|| error::Error::ReconcileError(
                        "id_information missing, this is a programming error and should never happen. Please report in our issue tracker.".to_string(),
                    ))?;

        for (node_name, id) in &id_information.node_name_to_id {
            options.insert(format!("server.{}", id), format!("{}:2888:3888", node_name));
        }

        let mut handlebars = Handlebars::new();
        handlebars.set_strict_mode(true);
        handlebars
            .register_template_string("conf", "{{#each options}}{{@key}}={{this}}\n{{/each}}")
            .expect("Failure rendering the ZooKeeper config template, this should not happen, please report this issue");

        let config = handlebars
            .render("conf", &json!({ "options": options }))
            .expect("Failure rendering the ZooKeeper config template, this should not happen, please report this issue");

        // Now we need to create two configmaps per server.
        // The names are "zk-<cluster name>-<node name>-config" and "zk-<cluster name>-<node name>-data"
        // One for the configuration directory...
        let mut data = BTreeMap::new();
        data.insert("zoo.cfg".to_string(), config);

        let cm_name = format!("{}-config", pod_name);
        let cm = config_map::create_config_map(&self.context.resource, &cm_name, data)?;
        self.context.client.apply_patch(&cm, &cm).await?;

        // ...and one for the data directory (which only contains the myid file)
        let mut data = BTreeMap::new();
        data.insert("myid".to_string(), id.to_string());
        let cm_name = format!("{}-data", pod_name);
        let cm = config_map::create_config_map(&self.context.resource, &cm_name, data)?;
        self.context.client.apply_patch(&cm, &cm).await?;
        Ok(())
    }

    async fn create_pod(
        &self,
        node_name: &str,
        pod_name: &str,
        labels: BTreeMap<String, String>,
    ) -> Result<Pod, Error> {
        let pod = self.build_pod(node_name, pod_name, labels)?;
        Ok(self.context.client.create(&pod).await?)
    }

    fn build_pod(
        &self,
        node_name: &str,
        pod_name: &str,
        labels: BTreeMap<String, String>,
    ) -> Result<Pod, Error> {
        let (containers, volumes) = self.build_containers(pod_name);

        Ok(Pod {
            metadata: metadata::build_metadata(
                pod_name.to_string(),
                Some(labels),
                &self.context.resource,
                true,
            )?,
            spec: Some(PodSpec {
                node_name: Some(node_name.to_string()),
                tolerations: Some(krustlet::create_tolerations()),
                containers,
                volumes: Some(volumes),
                ..PodSpec::default()
            }),

            ..Pod::default()
        })
    }

    fn build_containers(&self, pod_name: &str) -> (Vec<Container>, Vec<Volume>) {
        let version = &self.context.resource.spec.version;

        let image_name = format!("stackable/zookeeper:{}", version.to_string());

        let containers = vec![Container {
            image: Some(image_name),
            name: "zookeeper".to_string(),
            command: Some(vec![
                format!("{}/bin/zkServer.sh", version.package_name()),
                "start-foreground".to_string(),
                // "--config".to_string(), TODO: Version 3.4 does not support --config but later versions do
                "{{ configroot }}/conf/zoo.cfg".to_string(), // TODO: Later versions can probably point to a directory instead, investigate
            ]),
            volume_mounts: Some(vec![
                // One mount for the config directory, this will be relative to the extracted package
                VolumeMount {
                    mount_path: "conf".to_string(),
                    name: "config-volume".to_string(),
                    ..VolumeMount::default()
                },
                // We need a second mount for the data directory
                // because we need to write the myid file into the data directory
                VolumeMount {
                    mount_path: "/tmp/zookeeper".to_string(), // TODO: Make configurable
                    name: "data-volume".to_string(),
                    ..VolumeMount::default()
                },
            ]),
            ..Container::default()
        }];

        let volumes = vec![
            Volume {
                name: "config-volume".to_string(),
                config_map: Some(ConfigMapVolumeSource {
                    name: Some(format!("{}-config", pod_name)),
                    ..ConfigMapVolumeSource::default()
                }),
                ..Volume::default()
            },
            Volume {
                name: "data-volume".to_string(),
                config_map: Some(ConfigMapVolumeSource {
                    name: Some(format!("{}-data", pod_name)),
                    ..ConfigMapVolumeSource::default()
                }),
                ..Volume::default()
            },
        ];

        (containers, volumes)
    }
}

impl ReconciliationState for ZookeeperState {
    type Error = error::Error;

    fn reconcile(
        &mut self,
    ) -> Pin<Box<dyn Future<Output = Result<ReconcileFunctionAction, Self::Error>> + Send + '_>>
    {
        info!("========================= Starting reconciliation =========================");
        debug!("Deletion Labels: [{:?}]", &self.get_required_labels());

        Box::pin(async move {
            self.init_status()
                .await?
                .then(self.context.handle_deletion(
                    Box::pin(self.delete_all_pods()),
                    FINALIZER_NAME,
                    true,
                ))
                .await?
                .then(self.context.delete_illegal_pods(
                    self.existing_pods.as_slice(),
                    &self.get_required_labels(),
                    ContinuationStrategy::OneRequeue,
                ))
                .await?
                .then(
                    self.context
                        .wait_for_terminating_pods(self.existing_pods.as_slice()),
                )
                .await?
                .then(
                    self.context
                        .wait_for_running_and_ready_pods(&self.existing_pods),
                )
                .await?
                .then(self.context.delete_excess_pods(
                    self.get_full_pod_node_map().as_slice(),
                    &self.existing_pods,
                    ContinuationStrategy::OneRequeue,
                ))
                .await?
                .then(self.read_existing_pod_information())
                .await?
                .then(self.assign_ids())
                .await?
                .then(self.create_missing_pods())
                .await
        })
    }
}

#[derive(Debug)]
<<<<<<< HEAD
struct ZooKeeperStrategy {
    config: Arc<ProductConfigSpec>,
}

impl ZooKeeperStrategy {
    pub fn new(config: ProductConfigSpec) -> ZooKeeperStrategy {
        ZooKeeperStrategy {
            config: Arc::new(config),
        }
=======
struct ZookeeperStrategy {}

impl ZookeeperStrategy {
    pub fn new() -> ZookeeperStrategy {
        ZookeeperStrategy {}
>>>>>>> ffd0d3d5
    }
}

#[async_trait]
impl ControllerStrategy for ZookeeperStrategy {
    type Item = ZookeeperCluster;
    type State = ZookeeperState;
    type Error = Error;

    /// Init the ZooKeeper state. Store all available pods owned by this cluster for later processing.
    /// Retrieve nodes that fit selectors and store them for later processing:
    /// ZookeeperRole (we only have 'server') -> role group -> list of nodes.
    async fn init_reconcile_state(
        &self,
        context: ReconciliationContext<Self::Item>,
    ) -> Result<Self::State, Self::Error> {
        let existing_pods = context.list_pods().await?;
        trace!(
            "{}: Found [{}] pods",
            context.log_name(),
            existing_pods.len()
        );

        let zk_spec: ZookeeperClusterSpec = context.resource.spec.clone();

        let mut eligible_nodes = HashMap::new();

        let role_groups: Vec<RoleGroup> = zk_spec
            .servers
            .selectors
            .iter()
            .map(|(group_name, selector_config)| RoleGroup {
                name: group_name.to_string(),
                selector: selector_config.clone().selector.unwrap(),
            })
            .collect();

        eligible_nodes.insert(
            ZookeeperRole::Server,
            role_utils::find_nodes_that_fit_selectors(
                &context.client,
                None,
                role_groups.as_slice(),
            )
            .await?,
        );

        Ok(ZookeeperState {
            zk_spec: context.resource.spec.clone(),
            zk_status: context.resource.status.clone(),
            context,
            id_information: None,
<<<<<<< HEAD
            config: self.config.clone(),
=======
            existing_pods,
            eligible_nodes,
>>>>>>> ffd0d3d5
        })
    }
}

/// This creates an instance of a [`Controller`] which waits for incoming events and reconciles them.
///
/// This is an async method and the returned future needs to be consumed to make progress.
pub async fn create_controller(client: Client) {
    let zk_api: Api<ZookeeperCluster> = client.get_all_api();
    let pods_api: Api<Pod> = client.get_all_api();
    let config_maps_api: Api<ConfigMap> = client.get_all_api();

    let controller = Controller::new(zk_api)
        .owns(pods_api, ListParams::default())
        .owns(config_maps_api, ListParams::default());

<<<<<<< HEAD
    let config_reader =
        product_config::reader::ConfigJsonReader::new("config.json", "config_config.json");
    let product_config = ProductConfigSpec::new(config_reader).unwrap();
    let strategy = ZooKeeperStrategy::new(product_config);
=======
    let strategy = ZookeeperStrategy::new();
>>>>>>> ffd0d3d5

    controller
        .run(client, strategy, Duration::from_secs(10))
        .await;
}

/// Return a map with labels and values for role (component) and group (role_group).
/// Required to find nodes that are a possible match for pods.
/// TODO: move to operator-rs
fn get_role_and_group_labels(role: &ZookeeperRole, group_name: &str) -> LabelOptionalValueMap {
    let mut labels = BTreeMap::new();
    labels.insert(
        labels::APP_COMPONENT_LABEL.to_string(),
        Some(role.to_string()),
    );
    labels.insert(
        labels::APP_ROLE_GROUP_LABEL.to_string(),
        Some(group_name.to_string()),
    );
    labels
}

fn build_pod_labels(
    role: &str,
    role_group: &str,
    name: &str,
    version: &str,
    id: &str,
) -> BTreeMap<String, String> {
    let mut labels = BTreeMap::new();
    labels.insert(labels::APP_NAME_LABEL.to_string(), APP_NAME.to_string());
    labels.insert(
        labels::APP_MANAGED_BY_LABEL.to_string(),
        MANAGED_BY.to_string(),
    );
    labels.insert(labels::APP_COMPONENT_LABEL.to_string(), role.to_string());
    labels.insert(
        labels::APP_ROLE_GROUP_LABEL.to_string(),
        role_group.to_string(),
    );
    labels.insert(labels::APP_INSTANCE_LABEL.to_string(), name.to_string());
    labels.insert(labels::APP_VERSION_LABEL.to_string(), version.to_string());
    labels.insert(ID_LABEL.to_string(), id.to_string());

    labels
}

#[cfg(test)]
mod tests {

    use super::*;
    use rstest::rstest;

    #[rstest]
    #[case(vec![1, 2, 3], 4)]
    #[case(vec![1, 3, 5], 2)]
    #[case(vec![], 1)]
    #[case(vec![3, 4, 6], 1)]
    #[case(vec![1], 2)]
    #[case(vec![2], 1)]
    fn test_first_missing(#[case] input: Vec<usize>, #[case] expected: usize) {
        let first = find_first_missing(&input);
        assert_eq!(first, expected);
    }
}<|MERGE_RESOLUTION|>--- conflicted
+++ resolved
@@ -57,15 +57,12 @@
 
 struct ZookeeperState {
     context: ReconciliationContext<ZookeeperCluster>,
+    config: Arc<ProductConfigSpec>,
     zk_spec: ZookeeperClusterSpec,
     zk_status: Option<ZookeeperClusterStatus>,
     id_information: Option<IdInformation>,
-<<<<<<< HEAD
-    config: Arc<ProductConfigSpec>, // TODO: Ideally this would not be a copy every time but I couldn't figure out the lifetimes
-=======
     existing_pods: Vec<Pod>,
     eligible_nodes: HashMap<ZookeeperRole, HashMap<String, Vec<Node>>>,
->>>>>>> ffd0d3d5
 }
 
 struct IdInformation {
@@ -572,23 +569,6 @@
                             self.create_pod(&node_name, &pod_name, pod_labels).await?;
                             self.create_config_maps(&pod_name, id).await?;
 
-<<<<<<< HEAD
-            // Check if the pod image is up-to-date
-            // If it's not we'll delete the pod, in the next reconcile run (or over the next few runs)
-            // it'll be automatically created again.
-            let container = pod.spec.as_ref().unwrap().containers.get(0).unwrap();
-            if container.image != status.target_image_name() {
-                info!(
-                    "Image for pod [{}] differs [{:?}] (from container) != [{:?}] (from current spec), deleting old pod",
-                    Resource::name(&pod),
-                    container.image,
-                    status.target_image_name()
-                );
-                self.context.client.delete(&pod).await?;
-                return Ok(ReconcileFunctionAction::Requeue(
-                    self.context.requeue_timeout,
-                ));
-=======
                             return Ok(ReconcileFunctionAction::Requeue(Duration::from_secs(10)));
                         } else {
                             debug!(
@@ -598,7 +578,6 @@
                         }
                     }
                 }
->>>>>>> ffd0d3d5
             }
         }
 
@@ -837,23 +816,13 @@
 }
 
 #[derive(Debug)]
-<<<<<<< HEAD
-struct ZooKeeperStrategy {
-    config: Arc<ProductConfigSpec>,
-}
-
-impl ZooKeeperStrategy {
-    pub fn new(config: ProductConfigSpec) -> ZooKeeperStrategy {
-        ZooKeeperStrategy {
+struct ZookeeperStrategy {}
+
+impl ZookeeperStrategy {
+    pub fn new(config: ProductConfigSpec) -> ZookeeperStrategy {
+        ZookeeperStrategy {
             config: Arc::new(config),
         }
-=======
-struct ZookeeperStrategy {}
-
-impl ZookeeperStrategy {
-    pub fn new() -> ZookeeperStrategy {
-        ZookeeperStrategy {}
->>>>>>> ffd0d3d5
     }
 }
 
@@ -906,12 +875,9 @@
             zk_status: context.resource.status.clone(),
             context,
             id_information: None,
-<<<<<<< HEAD
             config: self.config.clone(),
-=======
             existing_pods,
             eligible_nodes,
->>>>>>> ffd0d3d5
         })
     }
 }
@@ -928,14 +894,10 @@
         .owns(pods_api, ListParams::default())
         .owns(config_maps_api, ListParams::default());
 
-<<<<<<< HEAD
     let config_reader =
         product_config::reader::ConfigJsonReader::new("config.json", "config_config.json");
     let product_config = ProductConfigSpec::new(config_reader).unwrap();
-    let strategy = ZooKeeperStrategy::new(product_config);
-=======
-    let strategy = ZookeeperStrategy::new();
->>>>>>> ffd0d3d5
+    let strategy = ZookeeperStrategy::new(product_config);
 
     controller
         .run(client, strategy, Duration::from_secs(10))
